# Copyright (c) Bo Peng and the University of Texas MD Anderson Cancer Center
# Distributed under the terms of the 3-clause BSD License.

# SoS official docker image for latest version of SoS. Use command
# 
#     docker build -t mdabioinfo/sos-notebook:latest docker-notebook
#
# to build it.
#
FROM jupyter/datascience-notebook:1085ca054a5f

MAINTAINER Bo Peng <bpeng@mdanderson.org>

USER    root

#       Tools
RUN     apt-get update
RUN     apt-get install -y graphviz
RUN     apt-get install -y texlive-xetex texlive-latex-recommended texlive-latex-extra texlive-fonts-recommended

RUN     apt-get install -y octave
#RUN     octave --eval 'pkg install -forge dataframe'

RUN     apt-get purge --auto-remove nodejs npm node
RUN     rm -rf ~/.nvm 
RUN     apt-get install -y nodejs-legacy npm

RUN     apt-get install -y libgmp3-dev
RUN     apt-get install -y software-properties-common
RUN     add-apt-repository -y ppa:staticfloat/juliareleases
#RUN     add-apt-repository -y ppa:staticfloat/julia-deps
RUN     apt-get update
RUN     apt-get install -y julia

# Install some packages for our examples
#RUN     R --slave -e 'install.packages(c("package1", "package2"), lib="/usr/local/lib/R/site-library")'
RUN     R --slave -e 'source("https://bioconductor.org/biocLite.R"); biocLite("biomaRt")'
RUN     R --slave -e 'install.packages("glmnet", repos="http://cran.us.r-project.org")'
RUN     pip install sklearn

USER    jovyan

#       Bash
RUN     pip install bash_kernel
RUN     python -m bash_kernel.install --user

#       Octave
RUN     pip install octave_kernel
RUN     python -m octave_kernel install --user

#       JavaScript
RUN     npm rebuild
RUN     npm install -g ijavascript
RUN     ijsinstall --spec-path=full

#       SPARQL kernel for testing
RUN     cd /tmp && git clone https://github.com/asanchez75/sparql-kernel.git && cd /tmp/sparql-kernel && python setup.py install
RUN     jupyter sparqlkernel install --user

#        Julia
RUN     julia -e "ENV[\"JUPYTER\"]=\"$(which jupyter)\";Pkg.add(\"IJulia\")"
RUN     julia -e 'Pkg.add("Feather")'
RUN     julia -e 'Pkg.add("DataFrames")'
RUN     julia -e 'Pkg.add("NamedArrays")'

#       Python 2
RUN     conda create -n ipykernel_py2 python=2 ipykernel
RUN     /bin/bash -c "source activate ipykernel_py2; python -m ipykernel install --user; source deactivate"

# Bioinfo
RUN     pip install pysam

<<<<<<< HEAD
## Sparql kernel for the demonstration of unsupported language
RUN     pip install sparqlkernel
RUN     jupyter sparqlkernel install
=======
# for testing
RUN     pip install xlsx2csv
>>>>>>> 1067ab6d

# SOS
RUN     pip install pip --upgrade
RUN     pip install xlrd docker
RUN     pip install markdown wand graphviz

RUN     conda install -y feather-format -c conda-forge
RUN     pip install nbformat --upgrade
## trigger rerun for sos updates
ARG	DUMMY=unknown
RUN     DUMMY=${DUMMY} pip install sos sos-notebook sos-r sos-julia sos-python sos-matlab sos-javascript sos-bash sos-bioinfo --upgrade
RUN     python -m sos_notebook.install
RUN     pip install jupyterlab
RUN     jupyter labextension install jupyterlab-sos

COPY    examples /home/jovyan/examples

USER    root
RUN     chown -R jovyan /home/jovyan/examples
RUN     chown -R jovyan /home/jovyan/work
RUN     chown -R jovyan /home/jovyan/.local

USER    jovyan

#EXPOSE	8888<|MERGE_RESOLUTION|>--- conflicted
+++ resolved
@@ -70,14 +70,8 @@
 # Bioinfo
 RUN     pip install pysam
 
-<<<<<<< HEAD
-## Sparql kernel for the demonstration of unsupported language
-RUN     pip install sparqlkernel
-RUN     jupyter sparqlkernel install
-=======
 # for testing
 RUN     pip install xlsx2csv
->>>>>>> 1067ab6d
 
 # SOS
 RUN     pip install pip --upgrade
