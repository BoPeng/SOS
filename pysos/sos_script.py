--- conflicted
+++ resolved
@@ -385,10 +385,6 @@
         if not hasattr(self, '_vars'):
             self._vars = [{} for x in self._groups]
         for wv in paired_with:
-<<<<<<< HEAD
-            values = env.locals[wv]
-            if isinstance(values, str) or not isinstance(values, Sequence):
-=======
             if '.' in wv:
                 if wv.split('.')[0] not in env.locals:
                     raise ValueError('Variable {} does not exist.'.format(wv))
@@ -398,7 +394,6 @@
                     raise ValueError('Variable {} does not exist.'.format(wv))
                 values = env.locals[wv]
             if isinstance(values, basestring) or not isinstance(values, Sequence):
->>>>>>> ff856bcf
                 raise ValueError('with_var variable {} is not a sequence ("{}")'.format(wv, values))
             if len(values) != len(ifiles):
                 raise ValueError('Length of variable {} (length {}) should match the number of input files (length {}).'
