--- conflicted
+++ resolved
@@ -521,13 +521,8 @@
         env.sos_dict.set('_index', 0)
         env.sos_dict.set('__num_groups__', 1)
         # this is not secure and but let us assume this for now.
-<<<<<<< HEAD
-        if '__step_report__' not in env.sos_dict:
-            env.sos_dict.set('__step_report__', '.sos/report/{}_{}.md'.format(self.step.name, self.step.index))
-=======
         if '__step_step__' not in env.sos_dict:
             env.sos_dict.set('__step_report__', os.path.join('.sos', 'report', '{}_{}.md'.format(self.step.name, self.step.index)))
->>>>>>> a3f60fec
         if os.path.isfile(env.sos_dict['__step_report__']):
             # truncate the file
             with open(env.sos_dict['__step_report__'], 'w'):
