--- conflicted
+++ resolved
@@ -205,11 +205,8 @@
     # 
     #
     task_file =  os.path.join(os.path.expanduser('~'), '.sos', 'tasks', task + '.task')
-<<<<<<< HEAD
-=======
     if not os.path.isfile(task_file):
         raise ValueError('Task does not exist: {}'.format(task))
->>>>>>> 9563b014
     status_file =  os.path.join(os.path.expanduser('~'), '.sos', 'tasks', task + '.status')
     res_file =  os.path.join(os.path.expanduser('~'), '.sos', 'tasks', task + '.res')
 
@@ -331,15 +328,10 @@
         return 'failed'
 
 
-<<<<<<< HEAD
-class TaskEngine:
-    def __init__(self, agent):
-=======
 class TaskEngine(threading.Thread):
     def __init__(self, agent):
         threading.Thread.__init__(self)
         self.daemon = True
->>>>>>> 9563b014
         #
         # agent is the agent that provides function
         #
@@ -348,9 +340,6 @@
         # to submit command, which can be a direct process call, or a call
         # on the remote server.
         #
-<<<<<<< HEAD
-        self._agent = agent
-=======
         self.agent = agent
         self.config = agent.config
 
@@ -428,23 +417,11 @@
     def pending_tasks(self):
         with threading.Lock():
             return self.pending_tasks
->>>>>>> 9563b014
 
 class BackgroundProcess_TaskEngine(TaskEngine):
     def __init__(self, agent):
         super(BackgroundProcess_TaskEngine, self).__init__(agent)
 
-<<<<<<< HEAD
-    def submit_task(self, task_id):
-        return self._agent.run_command("sos execute {0} -v {1} -s {2}".format(
-            task_id, env.verbosity, env.sig_mode))
-
-    def query_task(self, task_id):
-        return self._agent.check_output("sos status {} -v 0".format(task_id))
-
-    def kill_task(self, task_id):
-        return self._agent.check_output("sos kill {} -v {}".format(
-=======
     def execute_task(self, task_id):
         env.logger.info('{} ``submitted``'.format(task_id))
         return self.agent.run_command("sos execute {0} -v {1} -s {2}".format(
@@ -468,5 +445,4 @@
 
     def kill_task(self, task_id):
         return self.agent.check_output("sos kill {} -v {}".format(
->>>>>>> 9563b014
             task_id, env.verbosity))
