#!/usr/bin/env python3
#
# Copyright (c) Bo Peng and the University of Texas MD Anderson Cancer Center
# Distributed under the terms of the 3-clause BSD License.
import copy
import os
import subprocess
import time
import signal

from collections import OrderedDict, Mapping, Sequence
from contextlib import redirect_stdout, redirect_stderr

from .eval import SoS_eval, SoS_exec
from .monitor import ProcessMonitor
from .targets import (InMemorySignature, file_target, sos_step, dynamic,
                      sos_targets)
from .utils import StopInputGroup, env, pickleable, ProcessKilled
from .tasks import TaskFile, remove_task_files
from .step_executor import parse_shared_vars
from .executor_utils import __null_func__, get_traceback_msg, prepare_env, clear_output


def signal_handler(*args, **kwargs):
    raise ProcessKilled()


class BaseTaskExecutor(object):
    '''Task executor used to execute specified tasks. Any customized task executor
    should derive from this class.
    '''

    def __init__(self,
                 verbosity=None,
                 runmode='run',
                 sigmode=None,
                 monitor_interval=5,
                 resource_monitor_interval=60):
        self.verbosity = verbosity
        self.runmode = runmode
        self.sigmode = sigmode
        self.monitor_interval = monitor_interval
        self.resource_monitor_interval = resource_monitor_interval

    def execute(self, task_id):
        '''Execute single or master task, return a dictionary'''
        tf = TaskFile(task_id)

        # this will automatically create a pulse file
        tf.status = 'running'
        # write result file
        try:
            signal.signal(signal.SIGTERM, signal_handler)
            # open task file and get parameters
            params, runtime = tf.get_params_and_runtime()
            sig_content = tf.signature

            if self.verbosity is not None:
                env.verbosity = self.verbosity

            env.config['run_mode'] = self.runmode
            if self.runmode == 'dryrun':
                env.config['sig_mode'] = 'ignore'
            elif self.sigmode is not None:
                env.config['sig_mode'] = self.sigmode

            env.logger.info(f'{task_id} ``started``')

            # the runtime consists of two parts, one is defined by the task (e.g.
            # parameter walltime) and saved in params.sos_dict['_runtime'], another
            # is defined by the task engine (e.g. max_walltime) saved in run_time.
            # max_walltime, max_mem, max_procs can only be defined in task_engine

            # let us make sure _runtime exists to avoid repeated check
            if '_runtime' not in params.sos_dict:
                params.sos_dict['_runtime'] = {}
            if '_runtime' not in runtime:
                runtime['_runtime'] = {}

            m = ProcessMonitor(
                task_id,
                monitor_interval=self.monitor_interval,
                resource_monitor_interval=self.resource_monitor_interval,
                max_walltime=runtime['_runtime'].get('max_walltime', None),
                max_mem=runtime['_runtime'].get('max_mem', None),
                max_procs=runtime['_runtime'].get('max_procs', None),
                sos_dict=params.sos_dict)

            m.start()

            if hasattr(params, 'task_stack'):
                res = self.execute_master_task(task_id, params, runtime,
                                               sig_content)
            else:
                res = self.execute_single_task(task_id, params, runtime,
                                               sig_content)
        except KeyboardInterrupt:
            tf.status = 'aborted'
            raise
        except ProcessKilled:
            tf.status = 'aborted'
            raise ProcessKilled('task interrupted')
        finally:
            signal.signal(signal.SIGTERM, signal.SIG_DFL)

        if res['ret_code'] != 0 and 'exception' in res:
            with open(
                    os.path.join(
                        os.path.expanduser('~'), '.sos', 'tasks',
                        task_id + '.err'), 'a') as err:
                err.write(f'Task {task_id} exits with code {res["ret_code"]}')

        if res.get('skipped', False):
            # a special mode for skipped to set running time to zero
            tf.status = 'skipped'
        else:
            tf.add_outputs()
            sig = res.get('signature', {})
            res.pop('signature', None)
            tf.add_result(res)
            if sig:
                tf.add_signature(sig)
            # this will remove pulse and other files
            tf.status = 'completed' if res['ret_code'] == 0 else 'failed'

        return res['ret_code']

    def execute_single_task(self,
                            task_id,
                            params,
                            runtime,
                            sig_content,
                            quiet=False):
        '''
        Execute a single task, with

        task_id: id of the task, a string
        params: task definitions, with global_def, task, and sos_dict as its members.
        runtime: can have key '_runtime' for task specific runtime, and task_id for task specific variables
        sig_content: existing signatures

        All other task executors calls this function eventually.
        '''
        # this is task specific runtime information, used to update global _runtime
        params.sos_dict['_runtime'].update(runtime['_runtime'])
        # this is subtask dictionary
        if task_id in runtime:
            params.sos_dict.update(runtime[task_id])

        if quiet and 'TASK' in env.config[
                'SOS_DEBUG'] or 'ALL' in env.config['SOS_DEBUG']:
            env.log_to_file('TASK', f'Executing task {task_id}')

        global_def, task, sos_dict = params.global_def, params.task, params.sos_dict

        prepare_env(global_def[0], global_def[1])

        env.sos_dict.quick_update(sos_dict)

        for key in [
                'step_input', '_input', 'step_output', '_output',
                'step_depends', '_depends'
        ]:
            if key in sos_dict and isinstance(sos_dict[key], sos_targets):
                # resolve remote() target
                env.sos_dict.set(
                    key, sos_dict[key].remove_targets(
                        type=sos_step).resolve_remote())

        # when no output is specified, we just treat the task as having no output (determined)
        env.sos_dict['_output']._undetermined = False
        sig = None if env.config['sig_mode'] == 'ignore' else InMemorySignature(
            env.sos_dict['_input'],
            env.sos_dict['_output'],
            env.sos_dict['_depends'],
            env.sos_dict['__signature_vars__'],
            shared_vars=parse_shared_vars(env.sos_dict['_runtime'].get(
                'shared', None)))

        if sig and self._validate_task_signature(
                sig, sig_content.get(task_id, {}), task_id, quiet):
            #env.logger.info(f'{task_id} ``skipped``')
            return self._collect_task_result(
                task_id, sos_dict, skipped=True, signature=sig)

        # if we are to really execute the task, touch the task file so that sos status shows correct
        # execution duration.
        if not quiet:
            sos_dict['start_time'] = time.time()

        # task output
        env.sos_dict.set(
            '__std_out__',
            os.path.join(
                os.path.expanduser('~'), '.sos', 'tasks', task_id + '.out'))
        env.sos_dict.set(
            '__std_err__',
            os.path.join(
                os.path.expanduser('~'), '.sos', 'tasks', task_id + '.err'))
        env.logfile = os.path.join(
            os.path.expanduser('~'), '.sos', 'tasks', task_id + '.err')
        # clear the content of existing .out and .err file if exists, but do not create one if it does not exist
        if os.path.exists(env.sos_dict['__std_out__']):
            open(env.sos_dict['__std_out__'], 'w').close()
        if os.path.exists(env.sos_dict['__std_err__']):
            open(env.sos_dict['__std_err__'], 'w').close()

        try:
            # go to 'workdir'
            if 'workdir' in sos_dict['_runtime']:
                if not os.path.isdir(
                        os.path.expanduser(sos_dict['_runtime']['workdir'])):
                    try:
                        os.makedirs(
                            os.path.expanduser(sos_dict['_runtime']['workdir']))
                        os.chdir(
                            os.path.expanduser(sos_dict['_runtime']['workdir']))
                    except Exception as e:
                        # sometimes it is not possible to go to a "workdir" because of
                        # file system differences, but this should be ok if a work_dir
                        # has been specified.
                        env.logger.debug(
                            f'Failed to create workdir {sos_dict["_runtime"]["workdir"]}: {e}'
                        )
                else:
                    os.chdir(
                        os.path.expanduser(sos_dict['_runtime']['workdir']))
            #
            orig_dir = os.getcwd()

            # we will need to check existence of targets because the task might
            # be executed on a remote host where the targets are not available.
            for target in (sos_dict['_input'] if isinstance(sos_dict['_input'], list) else []) + \
                    (sos_dict['_depends'] if isinstance(sos_dict['_depends'], list) else []):
                # if the file does not exist (although the signature exists)
                # request generation of files
                if isinstance(target, str):
                    if not file_target(target).target_exists('target'):
                        # remove the signature and regenerate the file
                        raise RuntimeError(f'{target} not found')
                # the sos_step target should not be checked in tasks because tasks are
                # independently executable units.
                elif not isinstance(
                        target,
                        sos_step) and not target.target_exists('target'):
                    raise RuntimeError(f'{target} not found')

            # create directory. This usually has been done at the step level but the task can be executed
            # on a remote host where the directory does not yet exist.
            ofiles = env.sos_dict['_output']
            if ofiles.valid():
                for ofile in ofiles:
                    parent_dir = ofile.parent
                    if not parent_dir.is_dir():
                        parent_dir.mkdir(parents=True, exist_ok=True)

                        # go to user specified workdir
            if 'workdir' in sos_dict['_runtime']:
                if not os.path.isdir(
                        os.path.expanduser(sos_dict['_runtime']['workdir'])):
                    try:
                        os.makedirs(
                            os.path.expanduser(sos_dict['_runtime']['workdir']))
                    except Exception as e:
                        raise RuntimeError(
                            f'Failed to create workdir {sos_dict["_runtime"]["workdir"]}: {e}'
                        )
                os.chdir(os.path.expanduser(sos_dict['_runtime']['workdir']))
            # set environ ...
            # we join PATH because the task might be executed on a different machine
            if 'env' in sos_dict['_runtime']:
                for key, value in sos_dict['_runtime']['env'].items():
                    if 'PATH' in key and key in os.environ:
                        new_path = OrderedDict()
                        for p in value.split(os.pathsep):
                            new_path[p] = 1
                        for p in value.split(os.environ[key]):
                            new_path[p] = 1
                        os.environ[key] = os.pathsep.join(new_path.keys())
                    else:
                        os.environ[key] = value
            if 'prepend_path' in sos_dict['_runtime']:
                if isinstance(sos_dict['_runtime']['prepend_path'], str):
                    os.environ['PATH'] = sos_dict['_runtime']['prepend_path'] + \
                        os.pathsep + os.environ['PATH']
                elif isinstance(env.sos_dict['_runtime']['prepend_path'],
                                Sequence):
                    os.environ['PATH'] = os.pathsep.join(
                        sos_dict['_runtime']
                        ['prepend_path']) + os.pathsep + os.environ['PATH']
                else:
                    raise ValueError(
                        f'Unacceptable input for option prepend_path: {sos_dict["_runtime"]["prepend_path"]}'
                    )

            with open(env.sos_dict['__std_out__'],
                      'a') as my_stdout, open(env.sos_dict['__std_err__'],
                                              'a') as my_stderr:
                with redirect_stdout(my_stdout), redirect_stderr(my_stderr):
                    # step process
                    SoS_exec(task)

            if quiet or env.config['run_mode'] != 'run':
                env.logger.debug(f'{task_id} ``completed``')
            else:
                env.logger.info(f'{task_id} ``completed``')

        except StopInputGroup as e:
            # task ignored with stop_if exception
            if not e.keep_output:
                clear_output()
                env.sos_dict['_output'] = sos_targets([])
            if e.message:
                env.logger.info(e.message)
            return {
                'ret_code': 0,
                'task': task_id,
                'input': sos_targets([]),
                'output': env.sos_dict['_output'],
                'depends': sos_targets([]),
                'shared': {}
            }
        except KeyboardInterrupt:
            env.logger.error(f'{task_id} ``interrupted``')
            raise
        except subprocess.CalledProcessError as e:
            return {
                'ret_code': e.returncode,
                'task': task_id,
                'shared': {},
                'exception': RuntimeError(e.stderr)
            }
        except ProcessKilled:
            env.logger.error(f'{task_id} ``interrupted``')
            raise
        except Exception as e:
            msg = get_traceback_msg(e)
            # env.logger.error(f'{task_id} ``failed``: {msg}')
            with open(
                    os.path.join(
                        os.path.expanduser('~'), '.sos', 'tasks',
                        task_id + '.err'), 'a') as err:
                err.write(msg + '\n')
            return {
                'ret_code': 1,
                'exception': RuntimeError(msg),
                'task': task_id,
                'shared': {}
            }
        finally:
            os.chdir(orig_dir)

        return self._collect_task_result(task_id, sos_dict, signature=sig)

    def execute_master_task(self, task_id, params, master_runtime, sig_content):
        '''
        Execute a master task with multiple subtasks.

        task_id; id of master task.
        params: master parameters, with params.task_stack having params and
            runtime of subtasks
        master_runtime: master runtime, with runtime supplemented by subtasks
        sig_content: master signature with signatures for all subtasks.

        '''
        # used by self._collect_subtask_outputs
        self.master_stdout = os.path.join(
                os.path.expanduser('~'), '.sos', 'tasks', task_id + '.out')
        self.master_stderr = os.path.join(
                os.path.expanduser('~'), '.sos', 'tasks', task_id + '.err')

        if os.path.exists(self.master_stdout):
            open(self.master_stdout, 'w').close()
        if os.path.exists(self.master_stderr):
            open(self.master_stderr, 'w').close()

<<<<<<< HEAD
        # Use a process pool for multiprocessing if num_workers > 1
        # otherwise run the commands sequentially. Note that we collect
        # stdout and stderr of subtasks right after they are completed so
        # that users can check the progress of master tasks more promoptly.
        if params.num_workers > 1:
=======
        # a previous version of master task file has params.num_workers
        n_workers = params.num_workers if hasattr(params, 'num_workers') else params.sos_dict['_runtime'].get('num_workers', 1)

        if not isinstance(n_workers, int):
            raise RuntimeError(f'This task executor cannot handle tasks with num_workers={n_workers}. Please use an alternative task executor with option --executor/-e if possible.')
        if n_workers > 1:
>>>>>>> d2329336
            from multiprocessing.pool import Pool
            p = Pool(n_workers)
            results = []
            for sub_id, sub_params in params.task_stack:
                if hasattr(params, 'common_dict'):
                    sub_params.sos_dict.update(params.common_dict)
                sub_runtime = { x: master_runtime.get(x, {}) for x in ('_runtime', sub_id) }
                sub_sig = { sub_id: sig_content.get(sub_id, {}) }
                results.append(
                    p.apply_async(
                        self._execute_task, (sub_id, sub_params, sub_runtime, sub_sig, True),
                        callback=self._append_subtask_outputs))
            for idx, r in enumerate(results):
                results[idx] = r.get()
            p.close()
            p.join()
        else:
            results = []
            for sub_id, sub_params in params.task_stack:
                if hasattr(params, 'common_dict'):
                    sub_params.sos_dict.update(params.common_dict)
                sub_runtime = { x: master_runtime.get(x, {}) for x in ('_runtime', sub_id) }
                sub_sig = { sub_id: sig_content.get(sub_id, {}) }
                res = self.execute_single_task(
                    sub_id, sub_params, sub_runtime, sub_sig, True)
                try:
                    self._append_subtask_outputs(res)
                except Exception as e:
                    env.logger.warning(
                        f'Failed to copy result of subtask {tid}: {e}')
                results.append(res)
        return self._combine_results(task_id, results)

    def _append_subtask_outputs(self, result):
        '''
        Append result returned from subtask to stdout and stderr streams
        '''
        tid = result['task']
        with open(self.master_stdout, 'ab') as out, open(self.master_stdout, 'ab') as err:
            out.write(
                f'{tid}: {"completed" if result["ret_code"] == 0 else "failed"}\n'
                .encode())
            if 'output' in result:
                out.write(f'output: {result["output"]}\n'.encode())
            sub_out = os.path.join(
                os.path.expanduser('~'), '.sos', 'tasks', tid + '.out')
            if os.path.isfile(sub_out):
                with open(sub_out, 'rb') as sout:
                    out.write(sout.read())
                try:
                    os.remove(sub_out)
                except Exception as e:
                    env.logger.warning(f'Failed to remove {sub_out}: {e}')

            sub_err = os.path.join(
                os.path.expanduser('~'), '.sos', 'tasks', tid + '.err')
            if 'exception' in result:
                err.write(str(result['exception']).encode())
            err.write(
                f'{tid}: {"completed" if result["ret_code"] == 0 else "failed"}\n'
                .encode())
            if os.path.isfile(sub_err):
                with open(sub_err, 'rb') as serr:
                    err.write(serr.read())
                try:
                    os.remove(sub_err)
                except Exception as e:
                    env.logger.warning(f'Failed to remove {sub_err}: {e}')

        # remove other files as well
        try:
            remove_task_files(tid, ['.out', '.err'])
        except Exception as e:
            env.logger.debug(f'Failed to remove files {tid}: {e}')

    def _combine_results(self, task_id, results):
        # now we collect result
        all_res = {
            'ret_code': 0,
            'output': None,
            'subtasks': {},
            'shared': {},
            'skipped': 0,
            'signature': {}
        }
        for res in results:
            tid = res['task']
            all_res['subtasks'][tid] = res

            if 'exception' in res:
                all_res['exception'] = res['exception']
                all_res['ret_code'] += 1
                continue
            all_res['ret_code'] += res['ret_code']
            if all_res['output'] is None:
                all_res['output'] = copy.deepcopy(res['output'])
            else:
                try:
                    all_res['output'].extend(res['output'], keep_groups=True)
                except Exception as e:
                    env.logger.warning(
                        f"Failed to extend output {all_res['output']} with {res['output']}"
                    )
            all_res['shared'].update(res['shared'])
            # does not care if one or all subtasks are executed or skipped.
            all_res['skipped'] += res.get('skipped', 0)
            if 'signature' in res:
                all_res['signature'].update(res['signature'])

        if all_res['ret_code'] != 0:
            if all_res['ret_code'] == len(results):
                if env.config['run_mode'] == 'run':
                    env.logger.info(
                        f'All {len(results)} tasks in {task_id} ``failed``')
                else:
                    env.logger.debug(
                        f'All {len(results)} tasks in {task_id} ``failed``')
            else:
                if env.config['run_mode'] == 'run':
                    env.logger.info(
                        f'{all_res["ret_code"]} of {len(results)} tasks in {task_id} ``failed``'
                    )
                else:
                    env.logger.debug(
                        f'{all_res["ret_code"]} of {len(results)} tasks in {task_id} ``failed``'
                    )

            # if some failed, some skipped, not skipped
            if 'skipped' in all_res:
                all_res.pop('skipped')
        elif all_res['skipped']:
            if all_res['skipped'] == len(results):
                if env.config['run_mode'] == 'run':
                    env.logger.info(
                        f'All {len(results)} tasks in {task_id} ``ignored`` or skipped'
                    )
                else:
                    env.logger.debug(
                        f'All {len(results)} tasks in {task_id} ``ignored`` or skipped'
                    )
            else:
                # if only partial skip, we still save signature and result etc
                if env.config['run_mode'] == 'run':
                    env.logger.info(
                        f'{all_res["skipped"]} of {len(results)} tasks in {task_id} ``ignored`` or skipped'
                    )
                else:
                    env.logger.debug(
                        f'{all_res["skipped"]} of {len(results)} tasks in {task_id} ``ignored`` or skipped'
                    )

                all_res.pop('skipped')
        else:
            if env.config['run_mode'] == 'run':
                env.logger.info(
                    f'All {len(results)} tasks in {task_id} ``completed``')
            else:
                env.logger.debug(
                    f'All {len(results)} tasks in {task_id} ``completed``')
        return all_res

    def _collect_task_result(self,
                            task_id,
                            sos_dict,
                            skipped=False,
                            signature=None):
        shared = {}
        if 'shared' in env.sos_dict['_runtime']:
            svars = env.sos_dict['_runtime']['shared']
            if isinstance(svars, str):
                if svars not in env.sos_dict:
                    raise ValueError(
                        f'Unavailable shared variable {svars} after the completion of task {task_id}'
                    )
                if not pickleable(env.sos_dict[svars], svars):
                    env.logger.warning(
                        f'{svars} of type {type(env.sos_dict[svars])} is not sharable'
                    )
                else:
                    shared[svars] = copy.deepcopy(env.sos_dict[svars])
            elif isinstance(svars, Mapping):
                for var, val in svars.items():
                    if var != val:
                        env.sos_dict.set(var, SoS_eval(val))
                    if var not in env.sos_dict:
                        raise ValueError(
                            f'Unavailable shared variable {var} after the completion of task {task_id}'
                        )
                    if not pickleable(env.sos_dict[var], var):
                        env.logger.warning(
                            f'{var} of type {type(env.sos_dict[var])} is not sharable'
                        )
                    else:
                        shared[var] = copy.deepcopy(env.sos_dict[var])
            elif isinstance(svars, Sequence):
                # if there are dictionaries in the sequence, e.g.
                # shared=['A', 'B', {'C':'D"}]
                for item in svars:
                    if isinstance(item, str):
                        if item not in env.sos_dict:
                            raise ValueError(
                                f'Unavailable shared variable {item} after the completion of task {task_id}'
                            )
                        if not pickleable(env.sos_dict[item], item):
                            env.logger.warning(
                                f'{item} of type {type(env.sos_dict[item])} is not sharable'
                            )
                        else:
                            shared[item] = copy.deepcopy(env.sos_dict[item])
                    elif isinstance(item, Mapping):
                        for var, val in item.items():
                            if var != val:
                                env.sos_dict.set(var, SoS_eval(val))
                            if var not in env.sos_dict:
                                raise ValueError(
                                    f'Unavailable shared variable {var} after the completion of task {task_id}'
                                )
                            if not pickleable(env.sos_dict[var], var):
                                env.logger.warning(
                                    f'{var} of type {type(env.sos_dict[var])} is not sharable'
                                )
                            else:
                                shared[var] = copy.deepcopy(env.sos_dict[var])
                    else:
                        raise ValueError(
                            f'Option shared should be a string, a mapping of expression, or a list of string or mappings. {svars} provided'
                        )
            else:
                raise ValueError(
                    f'Option shared should be a string, a mapping of expression, or a list of string or mappings. {svars} provided'
                )
            env.log_to_file(
                'TASK',
                f'task {task_id} (index={env.sos_dict["_index"]}) return shared variable {shared}'
            )

        # the difference between sos_dict and env.sos_dict is that sos_dict (the original version) can have remote() targets
        # which should not be reported.
        if env.sos_dict['_output'].undetermined():
            # re-process the output statement to determine output files
            args, _ = SoS_eval(
                f'__null_func__({env.sos_dict["_output"]._undetermined})',
                extra_dict={'__null_func__': __null_func__})
            # handle dynamic args
            env.sos_dict.set(
                '_output',
                sos_targets([
                    x.resolve() if isinstance(x, dynamic) else x for x in args
                ]))

        return {
            'ret_code': 0,
            'task': task_id,
            'input': sos_dict['_input'],
            'output': sos_dict['_output'],
            'depends': sos_dict['_depends'],
            'shared': shared,
            'skipped': skipped,
            'start_time': sos_dict.get('start_time', ''),
            'peak_cpu': sos_dict.get('peak_cpu', 0),
            'peak_mem': sos_dict.get('peak_mem', 0),
            'end_time': time.time(),
            'signature': {
                task_id: signature.write()
            } if signature else {}
        }

    def _validate_task_signature(self, sig, saved_sig, task_id, is_subtask):
        idx = env.sos_dict['_index']
        if env.config['sig_mode'] in ('default', 'skip', 'distributed'):
            matched = sig.validate(saved_sig)
            if isinstance(matched, dict):
                # in this case, an Undetermined output can get real output files
                # from a signature
                env.sos_dict.set('_input', sos_targets(matched['input']))
                env.sos_dict.set('_depends', sos_targets(matched['depends']))
                env.sos_dict.set('_output', sos_targets(matched['output']))
                env.sos_dict.update(matched['vars'])
                if is_subtask or env.config['run_mode'] != 'run':
                    env.logger.debug(
                        f'Task ``{task_id}`` for substep ``{env.sos_dict["step_name"]}`` (index={idx}) is ``ignored`` due to saved signature'
                    )
                else:
                    env.logger.info(
                        f'Task ``{task_id}`` for substep ``{env.sos_dict["step_name"]}`` (index={idx}) is ``ignored`` due to saved signature'
                    )
                return True
        elif env.config['sig_mode'] == 'assert':
            matched = sig.validate(saved_sig)
            if isinstance(matched, str):
                raise RuntimeError(f'Signature mismatch: {matched}')
            env.sos_dict.set('_input', sos_targets(matched['input']))
            env.sos_dict.set('_depends', sos_targets(matched['depends']))
            env.sos_dict.set('_output', sos_targets(matched['output']))
            env.sos_dict.update(matched['vars'])

            if is_subtask or env.config['run_mode'] != 'run':
                env.logger.debug(
                    f'Task ``{task_id}`` for substep ``{env.sos_dict["step_name"]}`` (index={idx}) is ``ignored`` with matching signature'
                )
            else:
                env.logger.info(
                    f'Task ``{task_id}`` for substep ``{env.sos_dict["step_name"]}`` (index={idx}) is ``ignored`` with matching signature'
                )
            sig.content = saved_sig
            return True
        elif env.config['sig_mode'] == 'build':
            # The signature will be write twice
            if sig.write():
                if is_subtask or env.config['run_mode'] != 'run':
                    env.logger.debug(
                        f'Task ``{task_id}`` for substep ``{env.sos_dict["step_name"]}`` (index={idx}) is ``ignored`` with signature constructed'
                    )
                else:
                    env.logger.info(
                        f'Task ``{task_id}`` for substep ``{env.sos_dict["step_name"]}`` (index={idx}) is ``ignored`` with signature constructed'
                    )
                return True
            return False
        elif env.config['sig_mode'] == 'force':
            return False
        else:
            raise RuntimeError(
                f'Unrecognized signature mode {env.config["sig_mode"]}')<|MERGE_RESOLUTION|>--- conflicted
+++ resolved
@@ -374,20 +374,12 @@
         if os.path.exists(self.master_stderr):
             open(self.master_stderr, 'w').close()
 
-<<<<<<< HEAD
-        # Use a process pool for multiprocessing if num_workers > 1
-        # otherwise run the commands sequentially. Note that we collect
-        # stdout and stderr of subtasks right after they are completed so
-        # that users can check the progress of master tasks more promoptly.
-        if params.num_workers > 1:
-=======
         # a previous version of master task file has params.num_workers
         n_workers = params.num_workers if hasattr(params, 'num_workers') else params.sos_dict['_runtime'].get('num_workers', 1)
 
         if not isinstance(n_workers, int):
-            raise RuntimeError(f'This task executor cannot handle tasks with num_workers={n_workers}. Please use an alternative task executor with option --executor/-e if possible.')
+            raise RuntimeError(f'This task executor cannot handle tasks with trunk_workers={n_workers:r}. Please use an alternative task executor with option --executor/-e if possible.')
         if n_workers > 1:
->>>>>>> d2329336
             from multiprocessing.pool import Pool
             p = Pool(n_workers)
             results = []
