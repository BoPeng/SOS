#!/usr/bin/env python
#
# This file is part of Script of Scripts (SoS), a workflow system
# for the execution of commands and scripts in different languages.
# Please visit https://github.com/bpeng2000/SOS for more information.
#
# Copyright (C) 2016 Bo Peng (bpeng@mdanderson.org)
#
# This program is free software: you can redistribute it and/or modify
# it under the terms of the GNU General Public License as published by
# the Free Software Foundation, either version 3 of the License, or
# (at your option) any later version.
#
# This program is distributed in the hope that it will be useful,
# but WITHOUT ANY WARRANTY; without even the implied warranty of
# MERCHANTABILITY or FITNESS FOR A PARTICULAR PURPOSE.  See the
# GNU General Public License for more details.
#
# You should have received a copy of the GNU General Public License
# along with this program. If not, see <http://www.gnu.org/licenses/>.
#

# passing string as unicode to python 2 version of SoS
# to ensure compatibility
from __future__ import unicode_literals

import os
import unittest

from pysos import *

class TestParser(unittest.TestCase):
    def testFileFormat(self):
        '''Test recognizing the format of SoS script'''
        # file format must be 'fileformat=SOSx.x'
        self.assertRaises(ParsingError, SoS_Script,
            '#fileformat=SS2')
        self.assertRaises(ParsingError, SoS_Script,
            '#fileformat=SOS1.0beta')
        #
        # parse a larger script with gormat 1.1
        script = SoS_Script('scripts/section1.sos')
        # not the default value of 1.0
        self.assertEqual(script.format_version, '1.1')

    def testStringLiteral(self):
        '''Test string literals of SoS'''
        script = SoS_Script(r"""
a = 'a\n'
b = "a\n"
c = '''a\n

b'''
""")
        wf = script.workflow()
        wf.run()
        self.assertEqual(env.locals.a, 'a\n')
        self.assertEqual(env.locals.b, 'a\n')
        # MAYJOR difference
        self.assertEqual(env.locals.c, 'a\\n\nb')
        script = SoS_Script(r'''
c = """a\n

b"""
''')
        wf = script.workflow()
        wf.run()
        # Note the difference between """ and ''' quotes
        self.assertEqual(env.locals.c, 'a\n\nb')

    def testWorkflows(self):
        '''Test workflows defined in SoS script'''
        script = SoS_Script('''[0]''')
        self.assertEqual(sorted(script.workflows), ['default'])
        script = SoS_Script('''[0]\n[1]''')
        self.assertEqual(sorted(script.workflows), ['default'])
        script = SoS_Script('''[0]\n[*_1]''')
        self.assertEqual(sorted(script.workflows), ['default'])
        script = SoS_Script('''[0]\n[*_1]\n[auxillary]''')
        self.assertEqual(sorted(script.workflows), ['default'])
        script = SoS_Script('''[0]\n[*_1]\n[human_1]''')
        self.assertEqual(sorted(script.workflows), ['default', 'human'])
        script = SoS_Script('''[0]\n[*_1]\n[human_1]\n[mouse_2]''')
        self.assertEqual(sorted(script.workflows), ['default', 'human', 'mouse'])
        script = SoS_Script('''[0]\n[*_1]\n[human_1]\n[mouse_2]\n[s*_2]''')
        self.assertEqual(sorted(script.workflows), ['default', 'human', 'mouse'])
        #
        # skip option
        script = SoS_Script('''[0]\n[*_1]\n[human_1]\n[mouse_2:skip]\n[s*_2]''')
        self.assertEqual(sorted(script.workflows), ['default', 'human'])

    def testSections(self):
        '''Test section definitions'''
        # bad names
        for badname in ['56_1', '_a', 'a_', '1x', '*', '?']:
            self.assertRaises(ParsingError, SoS_Script, '[{}]'.format(badname))
        # bad options
        for badoption in ['ss', 'skip a', 'skip:_', 'skip, skip']:
            self.assertRaises(ParsingError, SoS_Script, '[0:{}]'.format(badoption))
        # option value should be a valid python expression
<<<<<<< HEAD
        for badoption in ['sigil=a', 'input_alias=a', 'output_alias=a']:
=======
        for badoption in ['sigil=a', 'input_alias=a', 'sigil="[]"', 'sigil="| |"']:
>>>>>>> a558def8
            self.assertRaises(ParsingError, SoS_Script, '[0:{}]'.format(badoption))
        # good options
        for goodoption in ['sigil="[ ]"', 'input_alias="a"', 'output_alias="a"']:
            SoS_Script('[0:{}]'.format(goodoption))
        # allowed names
        for name in ['a5', 'a_5', '*_0', 'a*1_100']:
            SoS_Script('[{}]'.format(name))
        # no directive in global section
        self.assertRaises(ParsingError, SoS_Script,
            '''input: 'filename' ''')
        # duplicate sections
        self.assertRaises(ParsingError, SoS_Script,
            '''[1]\n[1]''')
        self.assertRaises(ParsingError, SoS_Script,
            '''[1]\n[3]\n[2,1]''')
        self.assertRaises(ParsingError, SoS_Script,
            '''[a_1]\n[a_3]\n[*_1]''')
        # no duplicated section header
        SoS_Script('''[a_1]\n[a_3]\n[b*_1]''')

    def testGlobalVariables(self):
        '''Test definition of variables'''
        # global section cannot have directive
        self.assertRaises(ParsingError, SoS_Script,
            '''input: 'filename' ''')
        # or unrecognized directive
        self.assertRaises(ParsingError, SoS_Script,
            '''inputs: 'filename' ''')
        # allow definition
        SoS_Script('''a = '1' ''')
        SoS_Script('''a = ['a', 'b'] ''')
        # but this one has incorrect syntax
        self.assertRaises(ParsingError, SoS_Script,
            '''a = 'b  ''')
        # This one also does not work because b is not defined.
        self.assertRaises(RuntimeError, SoS_Script,
            '''a = b  ''')
        # multi-line string literal
        SoS_Script('''a = """
this is a multi line
string """
''')
        # multi-line list literal, even with newline in between
        SoS_Script('''a = [
'a',

'b'
]
''')
        #
        script = SoS_Script('scripts/section1.sos')
        # not the default value of 1.0

    def testParameters(self):
        '''Test parameters section'''
        # directive not allowed in parameters
        self.assertRaises(ParsingError, SoS_Script,
            '''
[parameters]
input: 'filename' 
''')
        self.assertRaises(ParsingError, SoS_Script,
            '''
[parameters]
func()
''')    
        self.assertRaises(ArgumentError, SoS_Script,
            'scripts/section1.sos', args=['--not_exist'])
        self.assertRaises(ArgumentError, SoS_Script,
            'scripts/section1.sos', args=['--par1', 'a', 'b'])
        script = SoS_Script('scripts/section1.sos', args=['--par1', 'var2'])
        # need to check if par1 is set to correct value
        self.assertEqual(script.parameter('par1'), "var2")
        # 
        # test parameter using global definition
        script = SoS_Script('''
a="100"

[parameters]
b=str(int(a)+1)
''')
        self.assertEqual(script.parameter('b'), '101')
        script = SoS_Script('''
a=100

[parameters]
b=a+1
''')
        self.assertEqual(script.parameter('b'), 101)
        self.assertRaises(ArgumentError, SoS_Script, '''
a=100

[parameters]
b=a+1
''', args=['--b', 'a'])
        script = SoS_Script('''
a=100

[parameters]
b=a+1.
''', args=['--b', '1000'])
        self.assertEqual(script.parameter('b'), 1000)
        #
        # test string interpolation of the parameter section
        script = SoS_Script('''
a=100

[parameters]
b='${a+1}'
''')
        self.assertEqual(script.parameter('b'), '101')
        # test alternative sigil
        script = SoS_Script('''
a=100

[parameters: sigil='[ ]']
b='[a+1]'
''')
        self.assertEqual(script.parameter('b'), '101')
        #
        # argument has hve a value
        self.assertRaises(ParsingError, SoS_Script, '''
[parameters]
b=
''')
        # if it is a type, must provide value
        self.assertRaises(ArgumentError, SoS_Script, '''
[parameters]
b = int
''')
        self.assertRaises(ArgumentError, SoS_Script, '''
[parameters]
b = list
''')
        # also require the type
        self.assertRaises(ArgumentError, SoS_Script, '''
[parameters]
b = int
''', args=['--b', 'file'])
        script = SoS_Script('''
[parameters]
b = int
''', args=['--b', '5'])
        self.assertEqual(script.parameter('b'), 5)
        # list is ok
        script = SoS_Script('''
[parameters]
b = list
''', args=['--b', '5'])
        self.assertEqual(script.parameter('b'), ['5'])
        # bool
        script = SoS_Script('''
[parameters]
b = bool
''', args=['--b', 't'])
        self.assertEqual(script.parameter('b'), True)
        script = SoS_Script('''
[parameters]
b = True
''', args=['--b', 'False'])
        self.assertEqual(script.parameter('b'), False)
        script = SoS_Script('''
[parameters]
b = True
''', args=['--b', '1'])
        self.assertEqual(script.parameter('b'), True)
        script = SoS_Script('''
[parameters]
b = bool
''', args=['--b', 'no'])
        self.assertEqual(script.parameter('b'), False)
        #
        # should fail for undefined variables
        self.assertRaises(ArgumentError, SoS_Script, '''
[parameters]
a = 5
''', args=['--b', 'file'])
        # and for cases without parameter section
        self.assertRaises(ArgumentError, SoS_Script, '''
''', args=['--b', 'file'])

    def testSectionVariables(self):
        '''Test variables in sections'''
        # directive name cannot be used as variable
        self.assertRaises(ParsingError, SoS_Script,
            '''[0]
input='a.txt' ''')
        self.assertRaises(ParsingError, SoS_Script,
            '''[0]
output='a.txt' ''')
        self.assertRaises(ParsingError, SoS_Script,
            '''[0]
depends='a.txt' ''')

    def testSectionDirectives(self):
        '''Test directives of sections'''
        # cannot be in the global section
        self.assertRaises(ParsingError, SoS_Script,
            '''input: 'filename' ''')
        # multi-line OK
        SoS_Script('''
[0]
input: 'filename',
    'filename1'

''')
        # An abusive case with multi-line OK, from first column ok, blank line ok
        SoS_Script('''
[0]
input: 'filename',
'filename1',

filename4,
opt1=value
output: 
    blah

depends:
'something else'
''')
        # option with expression ok
        SoS_Script('''
[0]
input: 'filename',  'filename2', opt=value==1

''')
        # unrecognized directive
        self.assertRaises(ParsingError, SoS_Script, '''
[0]
something: 'filename',  filename2, opt=value==1
''')
        # need commma
        self.assertRaises(ParsingError, SoS_Script, '''
[0]
input: 'filename'  filename2
''')
        # cannot be after action
        self.assertRaises(ParsingError, SoS_Script, '''
[0]
func()        
input: 'filename',  'filename2', opt=value==1
''')
        # cannot be assigned between directives
        self.assertRaises(ParsingError, SoS_Script, '''
[0]
input: 'filename',  'filename2', opt=value==1
a = 'some text'
output: 'filename',  'filename2', opt=value==1
''')
        # cannot be action between directives
        self.assertRaises(ParsingError, SoS_Script, '''
[0]
input: 'filename',  'filename2', opt=value==1
abc
output: 'filename',  'filename2', opt=value==1
''')

    def testInput(self):
        '''Test input directive'''
        script = SoS_Script('''
[0]
files = ['a.txt', 'b.txt']

input: 'a.pdf', files, skip=False

''')
        env.run_mode = 'dryrun'
        script.workflow('default').run()

    def testSectionActions(self):
        '''Test actions of sections'''
        SoS_Script(
            """
[0]
func('''
multiline 
string''', with_option=1
)
""")
        self.assertRaises(ParsingError, SoS_Script,
            '''
[0]
func(
''')

    def testDescriptions(self):
        '''Test script and workflow descriptions'''
        script = SoS_Script('''# first block

# global
# description

# human
# description of human

# description of human continued

[human_1]

a = '1'

# mouse
# mouse description
#

[mouse_1]
''')
        self.assertEqual(script.description, 'global\ndescription\n\n')
        self.assertEqual(script.workflow('human').description, 'description of human\ndescription of human continued\n')
        self.assertEqual(script.workflow('mouse').description, 'mouse description\n')

    def testLongerCode(self):
        '''Test definition of classes (with intermediate newlines) in step.'''
        script = SoS_Script('''# first block

[0]
class A:
    def __init__(self):
        pass

    # the newline above should be fine because SoS treat this as
    # regular lines
    def __call__(self):
        return 0

b = A()()

''')
        wf = script.workflow()
        wf.run()
        self.assertEqual(env.locals['b'], 0)

if __name__ == '__main__':
    unittest.main()<|MERGE_RESOLUTION|>--- conflicted
+++ resolved
@@ -98,11 +98,7 @@
         for badoption in ['ss', 'skip a', 'skip:_', 'skip, skip']:
             self.assertRaises(ParsingError, SoS_Script, '[0:{}]'.format(badoption))
         # option value should be a valid python expression
-<<<<<<< HEAD
-        for badoption in ['sigil=a', 'input_alias=a', 'output_alias=a']:
-=======
-        for badoption in ['sigil=a', 'input_alias=a', 'sigil="[]"', 'sigil="| |"']:
->>>>>>> a558def8
+        for badoption in ['sigil=a', 'input_alias=a', 'outputalias=a', 'sigil="[]"', 'sigil="| |"']:
             self.assertRaises(ParsingError, SoS_Script, '[0:{}]'.format(badoption))
         # good options
         for goodoption in ['sigil="[ ]"', 'input_alias="a"', 'output_alias="a"']:
