--- conflicted
+++ resolved
@@ -277,8 +277,6 @@
                 self.assertEqual(tmp.read(), str(t) + '_' + str(t-10))
             FileTarget('myfile_{}.txt'.format(t)).remove('both')
 
-<<<<<<< HEAD
-=======
     def testMaxJobs(self):
         '''Test default max number of jobs'''
         script = SoS_Script(r'''
@@ -317,6 +315,5 @@
         self.assertGreater(time.time() - st, 14)
         #
 
->>>>>>> 9563b014
 if __name__ == '__main__':
     unittest.main()